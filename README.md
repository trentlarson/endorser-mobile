
# Endorser Mobile

A mobile app for recording claims and reporting on them

For the reporting facility, we use the [endorser-ch APIs](https://github.com/trentlarson/endorser-ch).



## Dev Build & Run

`yarn install`

Note that there are also some other mobile dependencies, eg. iOS CocoaPods and Android Studio. The tools will prompt you along the way.

Run ios:

`cd ios; pod install; cd ..`

`yarn run ios`

(If there's a complaint about Metro, `yarn start` before that, maybe with the `--reset-cache` flag.)

Run android:

`yarn run android`

Clean:

`yarn run clean`

... but note that answering "Y" to install pods sometimes doesn't actually install pods (?!) and you may have to `pod install` that by hand.



Troubleshoot:

- A "CompileC" error can happen after removing a dependency. You may have to manually remove node_modules and pods (both `ios/Pods` and `~/Library/Caches/CocoaPods`) and reinstall them... but even that may not work and sometimes I just clone a new copy and installe anew. (I've also seen it work to just rerun the app.


```
watchman watch-del-all
rm -rf /tmp/metro-*
rm -rf ~/Library/Caches/CocoaPods ios/Pods
cd ios; pod install; cd ..
rm -rf node_modules
yarn
yarn start --reset-cache # which you'll have to kill because it doesn't stop
```

- This error comes when there is no internet connection, especially when run locally.

```
(node:54926) UnhandledPromiseRejectionWarning: TypeError: Converting circular structure to JSON
    --> starting at object with constructor 'XMLHttpRequest'
    |     property 'upload' -> object with constructor 'XMLHttpRequestUpload'
    --- property '_request' closes the circle
    at JSON.stringify (<anonymous>)
    at /Users/tlarson/dev/home/endorser-ch/node_modules/ethjs-query/lib/index.js:108:99
    at processTicksAndRejections (internal/process/task_queues.js:93:5)
(node:54926) UnhandledPromiseRejectionWarning: Unhandled promise rejection. This error originated either by throwing inside of an async function without a catch block, or by rejecting a promise which was not handled with .catch(). (rejection id: 1)
```

- There can be Pod errors by Flipper or YogaKit, or something in XCode about missing `event2/event-config.h`. For example:

```
The following build commands failed:
	CompileC /Users/tlarson/Library/Developer/Xcode/DerivedData/EndorserMobile-bxlugkhkwnymbefkkpzsanthvihl/Build/Intermediates.noindex/Pods.build/Debug-iphonesimulator/Flipper.build/Objects-normal/x86_64/FlipperRSocketResponder.o /Users/tlarson/dev/home/endorser-mobile/ios/Pods/Flipper/xplat/Flipper/FlipperRSocketResponder.cpp normal x86_64 c++ com.apple.compilers.llvm.clang.1_0.compiler (in target 'Flipper' from project 'Pods')
(1 failure)
```

We've fixed the `use_flipper` call in ios/Podfile for some platforms. But if it still doesn't work you might remove all those flipper references in Podfile, remove Podfile.lock and Pods, and `pod install` again.

- Got "Notifications permission pod is missing"? Try this: `rm -rf ~/Library/Developer/Xcode/DerivedData`



## Create a New DB Migration

`cd src/migration`
`npx typeorm migration:create -n YourMigrationName`

... and edit it to include a field: 'public name = "ClassName...789"'
... and edit src/veramo/setup.js and add import for that file and add to `migrations` (and add to ALL_ENTITIES if there's a new table)



## Test

Automatically with: `yarn test`

... but note:

- The App-test.js fails with "NativeModule.RNPermissions is null". I've tried but failed with the recommendation here: https://github.com/zoontek/react-native-permissions#testing-with-jest

Manually

- Without an Endorser.ch server
  - Create IDs, export, and import.
  - Create contacts.
- With an Endorser.ch server
  - On a public test server
    - Run in Test Mode (under Settings & Advanced Mode) and click the button to choose the test server.
  - On your machine
    - Run endorser-ch test/test.sh, then copy the endorser-ch-test-local.sqlite3 to endorser-ch-dev.sqlite3, then run the server.

  - Create an identifier & add name.
  - As a second user, import via the mnemonic, eg. #3 from endorser-ch test/util.js

  - Submit a claim. Run search for this individual's claims, and then for all claims.
  - As a second user, check that they cannot see the claim details.
  - As a third user, check that they cannot see the claim details.
  - As a fourth user, check that they cannot see the claim details.

  - As the second and third user, share contact info.
  - As the initial user, allow the second and third user to see them.
  - As the second user, check that they can see the claim details.
  - As the fourth user, check that they can access people in their network who can get to the claim.

  - As the third user, check that they can confirm the first claim.
  - As the fourth user, check that they can see people in their network who can get to the confirmation info.

  - As the third user, check that they cannot see the claim details but can see a link.
  - As the second user, submit confirmation.

  - Create an Offer, show total outstanding, mark as given, see adjustment of totals.

- On an actual device (remember the table-name fiasco!)
  - Android
    - Must use Play Store to release to internal testing (because migrations fiasco wasn't caught when connected)
    - To work with different versions, increment versionCode in different clones of the repo (built from scratch), and test in Internal Testing with alternating builds & uploads.
  - iOS
    - TestFlight is recommended (though potentially OK to use Xcode, since it would have caught the migrations fiasco)

  - Install then create or import
  - Notification permissions: new install messaging, accepted, declined then accepted, turned off in settings then accepted, ensure user knows when off



## Package & Deploy

To Do First Release:

- Android
  - In the android/app folder, put pc-api-....json and google-comm-endo-upload-key.keystore
- iOS
  - In Xcode, add the developer account under Preferences. (Maybe import the project.)
- Configure Apple signing.
  - To renew certificate: https://developer.apple.com/account/resources/certificates/list
    ... and make one for Apple Distribution
    ... and also Apple Development (not sure about iOS App Development or iOS App Distribution)
    ... and add a new Provisioning Profile - for Development (and maybe iOS App Development), selecting the Dev cert
    ... and possibly restart Xcode. (Yes, that make it work after these errors: "Provisioning profile... doesn't include signing certificate")



To Release:
<<<<<<< HEAD
- Update time for notifications
=======
- next deploy: check the "Please provide SecretBox, which I first noticed in 6.2.93
>>>>>>> 8599ba89

- Test everything.
- Update CHANGELOG.md
- In package.json, update version
- Tag
- (I recommend starting with ios since it takes longer to get approved.)
- android
  - In android/app/build.gradle, update versionName (to match version in package.json) & versionCode (with build number to match ios)
    - Always increment the versionCode (and ensure you don't already have a larger release in ios, just for consistency's sake).  It is possible to reuse the versionName.
  - `cd android; bundle exec fastlane beta; cd ..`
    - It will prompt for credentials almost immediately.
    - For error: "Keystore file 'endorser-mobile/android/fastlane/../app/google...keystore' not found for signing config 'externalOverride'."
      - Put the google...keystore file in place.
    - For error: "Google Api Error: forbidden: The caller does not have permission"
      - Check that the pc-api...json file is in place. Also go to Console -> Setup -> API access and find that Service Account key, then Grant Access.
  - To create a new release & upload:
    - Do one of these in Google Play Console:
      - In Internal testing, "Edit release", or
      - In Production, "Create new release" or "Edit release", or
      - In "Releases overview" under "Latest releases" click arrow on right of next release. (When do we see this?)
    - After uploading, "Save", "Review Release", then "Rollout to internal testing".
    - Test
      - First check the old version with existing data on a device.
      - Then: Internal Testing, Create a Release
    - To release: Go to Internal Testing, then View Release Details, then "Promote release" and select "Production", add details and "Save", then "Start rollout to Production". It'll show as "In review" for a little while. (Old instructions: repeatedly check the "Production" track and the release details/track until it allows you to release to production; sometimes it doesn't show for a few minutes; maybe login/logout would help.)

- ios
  - In ios/EndorserMobile/Info.plist, update CFBundleShortVersionString to match version in package.json, and CFBundleVersion to be the build number (same as in Android).
    - Note that you cannot repeat an upload of a build number. (Version is OK.)
  - In ios/EndorserMobile.xcodeproj/project.pbxproj, make the two instances of CURRENT_PROJECT_VERSION to be the build number (same as CFBundle Version. same as in android).
    - Alternatively, you could enable 'increment_build_number' in ios/fastlane/Fastfile.
    - The project.pbxproj doesn't actually do anything when using fastlane.
  - Create a release in App Store Connect
    - Have a test build?  IDK... maybe don't click 'Expire'
    - For a new one: in App Connect -> App Store next to iOS App, click the "+"
    - For an existing one: under "Build" and all the way to the right of the number (which you have to mouse-over to see), click the red icon to remove that version, then add another version.  Also change the "Version" in the field below the icons.

  - Build & upload to App Store Connect
    - If you changed any UI:
      - Screenshot on different simulator: `yarn run ios --simulator='iPhone 8' (also 'iPhone 5.5"')
        6.5" (eg. iPhone 11) taken at 361x780 then scaled to 1284x2778 (exactly)
        5.5" (eg. iPhone 8) ... 361x642 or 400x712 ... 1242x2208 (exactly)
      - Add screenshots to version control in endorser-mobile-assets
    - `cd ios; bundle exec fastlane beta; cd ..`
      - Note that the upload fails if you didn't already create a release in App Store Connect.
    - This takes about 30 minutes. The upload takes about 10 at the end; there's no prompt after requesting the 6-digit code.
    - After entering the 6-digit code (in about 18 minutes), it should say "Login Successful". It failed when I was on a VPN... maybe because I hadn't created the version in the App Store yet.
  - Submit the release for review (by filling in the "What's New" and "Notes"), and after they approve the review then you can test in TestFlight or release.
    - Double-check that it's submitted for review: it should say "Waiting for Review". (choose the app, click App Review on the side, choose it from Ready For Review list, and hit "Submit to App Review". Just clicking "Add to Review" on the first screen isn't enough.)
    - Review for TestFlight is different from the app review, so: make sure to choose the group for testing, click on the version build number, and submit for review. (When you first add the build, it'll say "Waiting for Review", then "Processing" on the group "Builds" section. It'll be ready when the build under "Version" has a green check and says "Testing". "App Store Connect Users" doesn't show the same options or details. "Ready to Submit" means you haven't submitted it for testing so try again.)
      - Test that you've got existing data on a device before upgrading in TestFlight.
  - If you haven't told it to release automatically, be sure to click the button.

- ... and after that upload:
  - update CHANGELOG commit hash.
  - Make sure to commit those changes to git.
  - Bump the version in: package.json

- ... and if it's a final release:
  - Bump the version (eg to "-rc") in: package.json, android/app/build.gradle, ios/EndorserMobile/Info.plist<|MERGE_RESOLUTION|>--- conflicted
+++ resolved
@@ -155,11 +155,8 @@
 
 
 To Release:
-<<<<<<< HEAD
 - Update time for notifications
-=======
 - next deploy: check the "Please provide SecretBox, which I first noticed in 6.2.93
->>>>>>> 8599ba89
 
 - Test everything.
 - Update CHANGELOG.md
